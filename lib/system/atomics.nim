#
#
#            Nim's Runtime Library
#        (c) Copyright 2014 Andreas Rumpf
#
#    See the file "copying.txt", included in this
#    distribution, for details about the copyright.
#

# Atomic operations for Nim.
{.push stackTrace:off.}

const someGcc = defined(gcc) or defined(llvm_gcc) or defined(clang)

when someGcc and hasThreadSupport:
<<<<<<< HEAD
  type 
    AtomMemModel* = enum
      ATOMIC_RELAXED,  ## No barriers or synchronization. 
      ATOMIC_CONSUME,  ## Data dependency only for both barrier and
                       ## synchronization with another thread.
      ATOMIC_ACQUIRE,  ## Barrier to hoisting of code and synchronizes with
                       ## release (or stronger) 
                       ## semantic stores from another thread.
      ATOMIC_RELEASE,  ## Barrier to sinking of code and synchronizes with
                       ## acquire (or stronger) 
                       ## semantic loads from another thread. 
      ATOMIC_ACQ_REL,  ## Full barrier in both directions and synchronizes
                       ## with acquire loads 
                       ## and release stores in another thread.
      ATOMIC_SEQ_CST   ## Full barrier in both directions and synchronizes
                       ## with acquire loads 
                       ## and release stores in all threads.

    TAtomType* = SomeNumber|pointer|ptr|char
=======
  type AtomMemModel* = distinct cint
  var ATOMIC_RELAXED* {.importc: "__ATOMIC_RELAXED", nodecl.}: AtomMemModel
    ## No barriers or synchronization.
  var ATOMIC_CONSUME* {.importc: "__ATOMIC_CONSUME", nodecl.}: AtomMemModel
    ## Data dependency only for both barrier and
    ## synchronization with another thread.
  var ATOMIC_ACQUIRE* {.importc: "__ATOMIC_ACQUIRE", nodecl.}: AtomMemModel
    ## Barrier to hoisting of code and synchronizes with
    ## release (or stronger) 
    ## semantic stores from another thread.
  var ATOMIC_RELEASE* {.importc: "__ATOMIC_RELEASE", nodecl.}: AtomMemModel
    ## Barrier to sinking of code and synchronizes with
    ## acquire (or stronger) 
    ## semantic loads from another thread. 
  var ATOMIC_ACQ_REL* {.importc: "__ATOMIC_ACQ_REL", nodecl.}: AtomMemModel
    ## Full barrier in both directions and synchronizes
    ## with acquire loads 
    ## and release stores in another thread.
  var ATOMIC_SEQ_CST* {.importc: "__ATOMIC_SEQ_CST", nodecl.}: AtomMemModel
    ## Full barrier in both directions and synchronizes
    ## with acquire loads 
    ## and release stores in all threads.

  type
    TAtomType* = TNumber|pointer|ptr|char
>>>>>>> 6935171b
      ## Type Class representing valid types for use with atomic procs

  proc atomicLoadN*[T: TAtomType](p: ptr T, mem: AtomMemModel): T {.
    importc: "__atomic_load_n", nodecl.}
    ## This proc implements an atomic load operation. It returns the contents at p.
    ## ATOMIC_RELAXED, ATOMIC_SEQ_CST, ATOMIC_ACQUIRE, ATOMIC_CONSUME.

  proc atomicLoad*[T: TAtomType](p, ret: ptr T, mem: AtomMemModel) {.
    importc: "__atomic_load", nodecl.}  
    ## This is the generic version of an atomic load. It returns the contents at p in ret.

  proc atomicStoreN*[T: TAtomType](p: ptr T, val: T, mem: AtomMemModel) {.
    importc: "__atomic_store_n", nodecl.} 
    ## This proc implements an atomic store operation. It writes val at p.
    ## ATOMIC_RELAXED, ATOMIC_SEQ_CST, and ATOMIC_RELEASE.

  proc atomicStore*[T: TAtomType](p, val: ptr T, mem: AtomMemModel) {.
    importc: "__atomic_store", nodecl.}
    ## This is the generic version of an atomic store. It stores the value of val at p

  proc atomicExchangeN*[T: TAtomType](p: ptr T, val: T, mem: AtomMemModel): T {.
    importc: "__atomic_exchange_n", nodecl.}
    ## This proc implements an atomic exchange operation. It writes val at p, 
    ## and returns the previous contents at p.
    ## ATOMIC_RELAXED, ATOMIC_SEQ_CST, ATOMIC_ACQUIRE, ATOMIC_RELEASE, ATOMIC_ACQ_REL

  proc atomicExchange*[T: TAtomType](p, val, ret: ptr T, mem: AtomMemModel) {.
    importc: "__atomic_exchange", nodecl.}
    ## This is the generic version of an atomic exchange. It stores the contents at val at p. 
    ## The original value at p is copied into ret.

  proc atomicCompareExchangeN*[T: TAtomType](p, expected: ptr T, desired: T,
    weak: bool, success_memmodel: AtomMemModel, failure_memmodel: AtomMemModel): bool {.
    importc: "__atomic_compare_exchange_n ", nodecl.} 
    ## This proc implements an atomic compare and exchange operation. This compares the
    ## contents at p with the contents at expected and if equal, writes desired at p. 
    ## If they are not equal, the current contents at p is written into expected. 
    ## Weak is true for weak compare_exchange, and false for the strong variation. 
    ## Many targets only offer the strong variation and ignore the parameter. 
    ## When in doubt, use the strong variation.
    ## True is returned if desired is written at p and the execution is considered 
    ## to conform to the memory model specified by success_memmodel. There are no 
    ## restrictions on what memory model can be used here. False is returned otherwise, 
    ## and the execution is considered to conform to failure_memmodel. This memory model 
    ## cannot be __ATOMIC_RELEASE nor __ATOMIC_ACQ_REL. It also cannot be a stronger model 
    ## than that specified by success_memmodel.

  proc atomicCompareExchange*[T: TAtomType](p, expected, desired: ptr T,
    weak: bool, success_memmodel: AtomMemModel, failure_memmodel: AtomMemModel): bool {.
    importc: "__atomic_compare_exchange_n ", nodecl.}  
    ## This proc implements the generic version of atomic_compare_exchange. 
    ## The proc is virtually identical to atomic_compare_exchange_n, except the desired 
    ## value is also a pointer. 

  ## Perform the operation return the new value, all memory models are valid 
  proc atomicAddFetch*[T: TAtomType](p: ptr T, val: T, mem: AtomMemModel): T {.
    importc: "__atomic_add_fetch", nodecl.}
  proc atomicSubFetch*[T: TAtomType](p: ptr T, val: T, mem: AtomMemModel): T {.
    importc: "__atomic_sub_fetch", nodecl.}
  proc atomicOrFetch*[T: TAtomType](p: ptr T, val: T, mem: AtomMemModel): T {.
    importc: "__atomic_or_fetch ", nodecl.}
  proc atomicAndFetch*[T: TAtomType](p: ptr T, val: T, mem: AtomMemModel): T {.
    importc: "__atomic_and_fetch", nodecl.}
  proc atomicXorFetch*[T: TAtomType](p: ptr T, val: T, mem: AtomMemModel): T {.   
    importc: "__atomic_xor_fetch", nodecl.}
  proc atomicNandFetch*[T: TAtomType](p: ptr T, val: T, mem: AtomMemModel): T {.   
    importc: "__atomic_nand_fetch ", nodecl.} 

  ## Perform the operation return the old value, all memory models are valid 
  proc atomicFetchAdd*[T: TAtomType](p: ptr T, val: T, mem: AtomMemModel): T {.
    importc: "__atomic_fetch_add", nodecl.}
  proc atomicFetchSub*[T: TAtomType](p: ptr T, val: T, mem: AtomMemModel): T {.  
    importc: "__atomic_fetch_sub", nodecl.}
  proc atomicFetchOr*[T: TAtomType](p: ptr T, val: T, mem: AtomMemModel): T {.  
    importc: "__atomic_fetch_or", nodecl.}
  proc atomicFetchAnd*[T: TAtomType](p: ptr T, val: T, mem: AtomMemModel): T {.   
    importc: "__atomic_fetch_and", nodecl.}
  proc atomicFetchXor*[T: TAtomType](p: ptr T, val: T, mem: AtomMemModel): T {.  
    importc: "__atomic_fetch_xor", nodecl.}
  proc atomicFetchNand*[T: TAtomType](p: ptr T, val: T, mem: AtomMemModel): T {.  
    importc: "__atomic_fetch_nand", nodecl.} 

  proc atomicTestAndSet*(p: pointer, mem: AtomMemModel): bool {.  
    importc: "__atomic_test_and_set", nodecl.} 
    ## This built-in function performs an atomic test-and-set operation on the byte at p. 
    ## The byte is set to some implementation defined nonzero “set” value and the return
    ## value is true if and only if the previous contents were “set”.
    ## All memory models are valid.

  proc atomicClear*(p: pointer, mem: AtomMemModel) {.  
    importc: "__atomic_clear", nodecl.}
    ## This built-in function performs an atomic clear operation at p. 
    ## After the operation, at p contains 0.
    ## ATOMIC_RELAXED, ATOMIC_SEQ_CST, ATOMIC_RELEASE

  proc atomicThreadFence*(mem: AtomMemModel) {.  
    importc: "__atomic_thread_fence", nodecl.}
    ## This built-in function acts as a synchronization fence between threads based 
    ## on the specified memory model. All memory orders are valid.

  proc atomicSignalFence*(mem: AtomMemModel) {.  
    importc: "__atomic_signal_fence", nodecl.}
    ## This built-in function acts as a synchronization fence between a thread and 
    ## signal handlers based in the same thread. All memory orders are valid.

  proc atomicAlwaysLockFree*(size: int, p: pointer): bool {.  
    importc: "__atomic_always_lock_free", nodecl.}
    ## This built-in function returns true if objects of size bytes always generate 
    ## lock free atomic instructions for the target architecture. size must resolve 
    ## to a compile-time constant and the result also resolves to a compile-time constant.
    ## ptr is an optional pointer to the object that may be used to determine alignment. 
    ## A value of 0 indicates typical alignment should be used. The compiler may also 
    ## ignore this parameter.

  proc atomicIsLockFree*(size: int, p: pointer): bool {.  
    importc: "__atomic_is_lock_free", nodecl.}
    ## This built-in function returns true if objects of size bytes always generate 
    ## lock free atomic instructions for the target architecture. If it is not known 
    ## to be lock free a call is made to a runtime routine named __atomic_is_lock_free.
    ## ptr is an optional pointer to the object that may be used to determine alignment. 
    ## A value of 0 indicates typical alignment should be used. The compiler may also 
    ## ignore this parameter.

  template fence*() = atomicThreadFence(ATOMIC_SEQ_CST)
elif defined(vcc) and hasThreadSupport:
  proc addAndFetch*(p: ptr int, val: int): int {.
    importc: "NimXadd", nodecl.}
  proc fence*() {.importc: "_ReadWriteBarrier", header: "<intrin.h>".}

else:
  proc addAndFetch*(p: ptr int, val: int): int {.inline.} =
    inc(p[], val)
    result = p[]

proc atomicInc*(memLoc: var int, x: int = 1): int =
  when someGcc and hasThreadSupport:
    result = atomic_add_fetch(memLoc.addr, x, ATOMIC_RELAXED)
  else:
    inc(memLoc, x)
    result = memLoc
  
proc atomicDec*(memLoc: var int, x: int = 1): int =
  when someGcc and hasThreadSupport:
    when declared(atomic_sub_fetch):
      result = atomic_sub_fetch(memLoc.addr, x, ATOMIC_RELAXED)
    else:
      result = atomic_add_fetch(memLoc.addr, -x, ATOMIC_RELAXED)
  else:
    dec(memLoc, x)
    result = memLoc

when defined(windows) and not someGcc:
  proc interlockedCompareExchange(p: pointer; exchange, comparand: int32): int32
    {.importc: "InterlockedCompareExchange", header: "<windows.h>", cdecl.}

  proc cas*[T: bool|int|ptr](p: ptr T; oldValue, newValue: T): bool =
    interlockedCompareExchange(p, newValue.int32, oldValue.int32) != 0
  # XXX fix for 64 bit build
else:
  # this is valid for GCC and Intel C++
  proc cas*[T: bool|int|ptr](p: ptr T; oldValue, newValue: T): bool
    {.importc: "__sync_bool_compare_and_swap", nodecl.}
  # XXX is this valid for 'int'?


when (defined(x86) or defined(amd64)) and someGcc:
  proc cpuRelax {.inline.} =
    {.emit: """asm volatile("pause" ::: "memory");""".}
elif (defined(x86) or defined(amd64)) and defined(vcc):
  proc cpuRelax {.importc: "YieldProcessor", header: "<windows.h>".}
elif defined(icl):
  proc cpuRelax {.importc: "_mm_pause", header: "xmmintrin.h".}
elif false:
  from os import sleep

  proc cpuRelax {.inline.} = os.sleep(1)

when not declared(fence) and hasThreadSupport:
  # XXX fixme
  proc fence*() {.inline.} =
    var dummy: bool
    discard cas(addr dummy, false, true)

{.pop.}<|MERGE_RESOLUTION|>--- conflicted
+++ resolved
@@ -13,27 +13,6 @@
 const someGcc = defined(gcc) or defined(llvm_gcc) or defined(clang)
 
 when someGcc and hasThreadSupport:
-<<<<<<< HEAD
-  type 
-    AtomMemModel* = enum
-      ATOMIC_RELAXED,  ## No barriers or synchronization. 
-      ATOMIC_CONSUME,  ## Data dependency only for both barrier and
-                       ## synchronization with another thread.
-      ATOMIC_ACQUIRE,  ## Barrier to hoisting of code and synchronizes with
-                       ## release (or stronger) 
-                       ## semantic stores from another thread.
-      ATOMIC_RELEASE,  ## Barrier to sinking of code and synchronizes with
-                       ## acquire (or stronger) 
-                       ## semantic loads from another thread. 
-      ATOMIC_ACQ_REL,  ## Full barrier in both directions and synchronizes
-                       ## with acquire loads 
-                       ## and release stores in another thread.
-      ATOMIC_SEQ_CST   ## Full barrier in both directions and synchronizes
-                       ## with acquire loads 
-                       ## and release stores in all threads.
-
-    TAtomType* = SomeNumber|pointer|ptr|char
-=======
   type AtomMemModel* = distinct cint
   var ATOMIC_RELAXED* {.importc: "__ATOMIC_RELAXED", nodecl.}: AtomMemModel
     ## No barriers or synchronization.
@@ -59,7 +38,6 @@
 
   type
     TAtomType* = TNumber|pointer|ptr|char
->>>>>>> 6935171b
       ## Type Class representing valid types for use with atomic procs
 
   proc atomicLoadN*[T: TAtomType](p: ptr T, mem: AtomMemModel): T {.
