--- conflicted
+++ resolved
@@ -514,13 +514,8 @@
     result.setFullYear(timeInfo.year)
     result.setDate(timeInfo.monthday)
   
-<<<<<<< HEAD
-  proc `$`(timeInfo: TimeInfo): string = return $(TimeInfoToTIme(timeInfo))
+  proc `$`(timeInfo: TimeInfo): string = return $(timeInfoToTime(timeInfo))
   proc `$`(time: Time): string = return $time.toLocaleString()
-=======
-  proc `$`(timeInfo: TTimeInfo): string = return $(timeInfoToTime(timeInfo))
-  proc `$`(time: TTime): string = return $time.toLocaleString()
->>>>>>> 6a29fbf2
     
   proc `-` (a, b: Time): int64 = 
     return a.getTime() - b.getTime()
