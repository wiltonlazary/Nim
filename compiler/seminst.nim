--- conflicted
+++ resolved
@@ -175,12 +175,8 @@
     initIdTable(cl.typeMap)
     cl.info = info
     cl.c = c
-<<<<<<< HEAD
+    cl.allowMetaTypes = allowMetaTypes
     result = replaceTypeVarsT(cl, header)
-=======
-    cl.allowMetaTypes = allowMetaTypes
-    result = ReplaceTypeVarsT(cl, header)
->>>>>>> 72291875
 
 proc instGenericContainer(c: PContext, n: PNode, header: PType): PType =
   result = instGenericContainer(c, n.info, header)
