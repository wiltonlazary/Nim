#
#
#           The Nimrod Compiler
#        (c) Copyright 2013 Andreas Rumpf
#
#    See the file "copying.txt", included in this
#    distribution, for details about the copyright.
#

# This file implements the evaluator for Nimrod code.
# The evaluator is very slow, but simple. Since this
# is used mainly for evaluating macros and some other
# stuff at compile time, performance is not that
# important.

import 
  strutils, magicsys, lists, options, ast, astalgo, trees, treetab, nimsets, 
  msgs, os, condsyms, idents, renderer, types, passes, semfold, transf, 
  parser, ropes, rodread, idgen, osproc, streams, evaltempl

when hasFFI:
  import evalffi

type 
  PStackFrame* = ref TStackFrame
  TStackFrame*{.final.} = object 
    mapping*: TIdNodeTable    # mapping from symbols to nodes
    prc*: PSym                # current prc; proc that is evaluated
    call*: PNode
    next*: PStackFrame        # for stacking
    params*: TNodeSeq         # parameters passed to the proc
  
  TEvalMode* = enum           ## reason for evaluation
    emRepl,                   ## evaluate because in REPL mode
    emConst,                  ## evaluate for 'const' according to spec
    emOptimize,               ## evaluate for optimization purposes (same as
                              ## emConst?)
    emStatic                  ## evaluate for enforced compile time eval
                              ## ('static' context)

  TSandboxFlag* = enum        ## what the evaluation engine should allow
    allowCast,                ## allow unsafe language feature: 'cast'
    allowFFI,                 ## allow the FFI
    allowInfiniteLoops        ## allow endless loops
  TSandboxFlags* = set[TSandboxFlag]

  TEvalContext* = object of passes.TPassContext
    module*: PSym
    tos*: PStackFrame         # top of stack
    lastException*: PNode
    callsite: PNode           # for 'callsite' magic
    mode*: TEvalMode
    features: TSandboxFlags
    globals*: TIdNodeTable    # state of global vars
    getType*: proc(n: PNode): PNode {.closure.}
  
  PEvalContext* = ref TEvalContext

  TEvalFlag = enum 
    efNone, efLValue
  TEvalFlags = set[TEvalFlag]

const
  evalMaxIterations = 500_000 # max iterations of all loops
  evalMaxRecDepth = 10_000    # max recursion depth for evaluation

# other idea: use a timeout! -> Wether code compiles depends on the machine
# the compiler runs on then! Bad idea!

proc newStackFrame*(): PStackFrame = 
  new(result)
  initIdNodeTable(result.mapping)
  result.params = @[]

proc newEvalContext*(module: PSym, mode: TEvalMode): PEvalContext =
  new(result)
  result.module = module
  result.mode = mode
  result.features = {allowFFI}
  initIdNodeTable(result.globals)

proc pushStackFrame*(c: PEvalContext, t: PStackFrame) {.inline.} = 
  t.next = c.tos
  c.tos = t

proc popStackFrame*(c: PEvalContext) {.inline.} =
  if c.tos != nil: c.tos = c.tos.next
  else: InternalError("popStackFrame")

proc evalMacroCall*(c: PEvalContext, n, nOrig: PNode, sym: PSym): PNode
proc evalAux(c: PEvalContext, n: PNode, flags: TEvalFlags): PNode

proc raiseCannotEval(c: PEvalContext, info: TLineInfo): PNode =
  result = newNodeI(nkExceptBranch, info)
  # creating a nkExceptBranch without sons 
  # means that it could not be evaluated

proc stackTraceAux(x: PStackFrame) =
  if x != nil:
    stackTraceAux(x.next)
    var info = if x.call != nil: x.call.info else: UnknownLineInfo()
    # we now use the same format as in system/except.nim
    var s = toFilename(info)
    var line = toLineNumber(info)
    if line > 0:
      add(s, '(')
      add(s, $line)
      add(s, ')')
    if x.prc != nil:
      for k in 1..max(1, 25-s.len): add(s, ' ')
      add(s, x.prc.name.s)
    MsgWriteln(s)

proc stackTrace(c: PEvalContext, n: PNode, msg: TMsgKind, arg = "") = 
  MsgWriteln("stack trace: (most recent call last)")
  stackTraceAux(c.tos)
  LocalError(n.info, msg, arg)

proc isSpecial(n: PNode): bool {.inline.} =
  result = n.kind == nkExceptBranch

proc myreset(n: PNode) =
  when defined(system.reset): 
    var oldInfo = n.info
    reset(n[])
    n.info = oldInfo

proc evalIf(c: PEvalContext, n: PNode): PNode = 
  var i = 0
  var length = sonsLen(n)
  while (i < length) and (sonsLen(n.sons[i]) >= 2): 
    result = evalAux(c, n.sons[i].sons[0], {})
    if isSpecial(result): return 
    if (result.kind == nkIntLit) and (result.intVal != 0): 
      return evalAux(c, n.sons[i].sons[1], {})
    inc(i)
  if (i < length) and (sonsLen(n.sons[i]) < 2): 
    result = evalAux(c, n.sons[i].sons[0], {})
  else: 
    result = emptyNode
  
proc evalCase(c: PEvalContext, n: PNode): PNode = 
  result = evalAux(c, n.sons[0], {})
  if isSpecial(result): return 
  var res = result
  result = emptyNode
  for i in countup(1, sonsLen(n) - 1): 
    if n.sons[i].kind == nkOfBranch: 
      for j in countup(0, sonsLen(n.sons[i]) - 2): 
        if overlap(res, n.sons[i].sons[j]): 
          return evalAux(c, lastSon(n.sons[i]), {})
    else: 
      result = evalAux(c, lastSon(n.sons[i]), {})

var 
  gWhileCounter: int # Use a counter to prevent endless loops!
                     # We make this counter global, because otherwise
                     # nested loops could make the compiler extremely slow.
  gNestedEvals: int  # count the recursive calls to ``evalAux`` to prevent
                     # endless recursion

proc evalWhile(c: PEvalContext, n: PNode): PNode = 
  while true: 
    result = evalAux(c, n.sons[0], {})
    if isSpecial(result): return 
    if getOrdValue(result) == 0: break 
    result = evalAux(c, n.sons[1], {})
    case result.kind
    of nkBreakStmt: 
      if result.sons[0].kind == nkEmpty: 
        result = emptyNode    # consume ``break`` token
      # Bugfix (see tmacro2): but break in any case!
      break 
    of nkExceptBranch, nkReturnToken: break 
    else: nil
    dec(gWhileCounter)
    if gWhileCounter <= 0:
      if allowInfiniteLoops in c.features:
        gWhileCounter = 0
      else:
        stackTrace(c, n, errTooManyIterations)
        break

proc evalBlock(c: PEvalContext, n: PNode): PNode =
  result = evalAux(c, n.sons[1], {})
  if result.kind == nkBreakStmt:
    if result.sons[0] != nil: 
      assert(result.sons[0].kind == nkSym)
      if n.sons[0].kind != nkEmpty: 
        assert(n.sons[0].kind == nkSym)
        if result.sons[0].sym.id == n.sons[0].sym.id: result = emptyNode
    # blocks can only be left with an explicit label now!
    #else: 
    #  result = emptyNode      # consume ``break`` token
  
proc evalFinally(c: PEvalContext, n, exc: PNode): PNode = 
  var finallyNode = lastSon(n)
  if finallyNode.kind == nkFinally: 
    result = evalAux(c, finallyNode, {})
    if result.kind != nkExceptBranch: result = exc
  else: 
    result = exc
  
proc evalTry(c: PEvalContext, n: PNode): PNode = 
  result = evalAux(c, n.sons[0], {})
  case result.kind
  of nkBreakStmt, nkReturnToken: 
    nil
  of nkExceptBranch: 
    if sonsLen(result) >= 1: 
      # creating a nkExceptBranch without sons means that it could not be
      # evaluated
      var exc = result
      var i = 1
      var length = sonsLen(n)
      while (i < length) and (n.sons[i].kind == nkExceptBranch): 
        var blen = sonsLen(n.sons[i])
        if blen == 1: 
          # general except section:
          result = evalAux(c, n.sons[i].sons[0], {})
          exc = result
          break 
        else: 
          for j in countup(0, blen - 2): 
            assert(n.sons[i].sons[j].kind == nkType)
            if exc.typ.id == n.sons[i].sons[j].typ.id: 
              result = evalAux(c, n.sons[i].sons[blen - 1], {})
              exc = result
              break 
        inc(i)
      result = evalFinally(c, n, exc)
  else: result = evalFinally(c, n, emptyNode)
  
proc getNullValue(typ: PType, info: TLineInfo): PNode
proc getNullValueAux(obj: PNode, result: PNode) = 
  case obj.kind
  of nkRecList:
    for i in countup(0, sonsLen(obj) - 1): getNullValueAux(obj.sons[i], result)
  of nkRecCase:
    getNullValueAux(obj.sons[0], result)
    for i in countup(1, sonsLen(obj) - 1): 
      getNullValueAux(lastSon(obj.sons[i]), result)
  of nkSym: 
    var s = obj.sym
    var p = newNodeIT(nkExprColonExpr, result.info, s.typ)
    addSon(p, newSymNode(s, result.info))
    addSon(p, getNullValue(s.typ, result.info))
    addSon(result, p)
  else: InternalError(result.info, "getNullValueAux")
  
proc getNullValue(typ: PType, info: TLineInfo): PNode = 
  var t = skipTypes(typ, abstractRange)
  result = emptyNode
  case t.kind
  of tyBool, tyEnum, tyChar, tyInt..tyInt64: 
    result = newNodeIT(nkIntLit, info, t)
  of tyUInt..tyUInt64:
    result = newNodeIT(nkUIntLit, info, t)
  of tyFloat..tyFloat128: 
    result = newNodeIt(nkFloatLit, info, t)
  of tyVar, tyPointer, tyPtr, tyRef, tyCString, tySequence, tyString, tyExpr, 
     tyStmt, tyTypeDesc, tyProc:
    result = newNodeIT(nkNilLit, info, t)
  of tyObject: 
    result = newNodeIT(nkPar, info, t)
    getNullValueAux(t.n, result)
    # initialize inherited fields:
    var base = t.sons[0]
    while base != nil:
      getNullValueAux(skipTypes(base, skipPtrs).n, result)
      base = base.sons[0]
  of tyArray, tyArrayConstr: 
    result = newNodeIT(nkBracket, info, t)
    for i in countup(0, int(lengthOrd(t)) - 1): 
      addSon(result, getNullValue(elemType(t), info))
  of tyTuple: 
    result = newNodeIT(nkPar, info, t)
    for i in countup(0, sonsLen(t) - 1): 
      var p = newNodeIT(nkExprColonExpr, info, t.sons[i])
      var field = if t.n != nil: t.n.sons[i].sym else: newSym(
        skField, getIdent(":tmp" & $i), t.owner, info)
      addSon(p, newSymNode(field, info))
      addSon(p, getNullValue(t.sons[i], info))
      addSon(result, p)
  of tySet:
    result = newNodeIT(nkCurly, info, t)    
  else: InternalError("getNullValue: " & $t.kind)
  
proc evalVar(c: PEvalContext, n: PNode): PNode = 
  for i in countup(0, sonsLen(n) - 1): 
    var a = n.sons[i]
    if a.kind == nkCommentStmt: continue 
    if a.kind != nkIdentDefs: return raiseCannotEval(c, n.info)
    # XXX var (x, y) = z support?
    #assert(a.sons[0].kind == nkSym) can happen for transformed vars
    if a.sons[2].kind != nkEmpty: 
      result = evalAux(c, a.sons[2], {})
      if isSpecial(result): return 
    else: 
      result = getNullValue(a.sons[0].typ, a.sons[0].info)
    if a.sons[0].kind == nkSym:
      var v = a.sons[0].sym
      IdNodeTablePut(c.tos.mapping, v, result)
    else:
      # assign to a.sons[0]:
      var x = result
      result = evalAux(c, a.sons[0], {})
      if isSpecial(result): return 
      myreset(x)
      x.kind = result.kind
      x.typ = result.typ
      case x.kind
      of nkCharLit..nkInt64Lit: x.intVal = result.intVal
      of nkFloatLit..nkFloat64Lit: x.floatVal = result.floatVal
      of nkStrLit..nkTripleStrLit: x.strVal = result.strVal
      of nkIdent: x.ident = result.ident
      of nkSym: x.sym = result.sym
      else:
        if x.kind notin {nkEmpty..nkNilLit}:
          discardSons(x)
          for j in countup(0, sonsLen(result) - 1): addSon(x, result.sons[j])
  result = emptyNode

proc aliasNeeded(n: PNode, flags: TEvalFlags): bool = 
  result = efLValue in flags or n.typ == nil or 
    n.typ.kind in {tyExpr, tyStmt, tyTypeDesc}

proc evalVariable(c: PStackFrame, sym: PSym, flags: TEvalFlags): PNode = 
  # We need to return a node to the actual value,
  # which can be modified.
  var x = c
  while x != nil: 
    if sym.kind == skResult and x.params.len > 0:
      result = x.params[0]
      if result == nil: result = emptyNode
      return
    result = IdNodeTableGet(x.mapping, sym)
    if result != nil and not aliasNeeded(result, flags): 
      result = copyTree(result)
    if result != nil: return 
    x = x.next
  #internalError(sym.info, "cannot eval " & sym.name.s)
  result = raiseCannotEval(nil, sym.info)
  #result = emptyNode

proc evalGlobalVar(c: PEvalContext, s: PSym, flags: TEvalFlags): PNode =
  if sfCompileTime in s.flags or c.mode == emRepl:
    result = IdNodeTableGet(c.globals, s)
    if result != nil: 
      if not aliasNeeded(result, flags): 
        result = copyTree(result)
    else:
      when hasFFI:
        if sfImportc in s.flags and allowFFI in c.features:
          result = importcSymbol(s)
          IdNodeTablePut(c.globals, s, result)
          return result
      
      result = s.ast
      if result == nil or result.kind == nkEmpty:
        result = getNullValue(s.typ, s.info)
      else:
        result = evalAux(c, result, {})
        if isSpecial(result): return
      IdNodeTablePut(c.globals, s, result)
  else:
    result = raiseCannotEval(nil, s.info)

proc evalCall(c: PEvalContext, n: PNode): PNode = 
  var d = newStackFrame()
  d.call = n
  var prc = n.sons[0]
  let isClosure = prc.kind == nkClosure
  setlen(d.params, sonsLen(n) + ord(isClosure))
  if isClosure:
    #debug prc
    result = evalAux(c, prc.sons[1], {efLValue})
    if isSpecial(result): return
    d.params[sonsLen(n)] = result
    result = evalAux(c, prc.sons[0], {})
  else:
    result = evalAux(c, prc, {})

  if isSpecial(result): return 
  prc = result
  # bind the actual params to the local parameter of a new binding
  if prc.kind != nkSym: 
    InternalError(n.info, "evalCall " & n.renderTree)
    return
  d.prc = prc.sym
  if prc.sym.kind notin {skProc, skConverter, skMacro}:
    InternalError(n.info, "evalCall")
    return
  for i in countup(1, sonsLen(n) - 1): 
    result = evalAux(c, n.sons[i], {})
    if isSpecial(result): return 
    d.params[i] = result
  if n.typ != nil: d.params[0] = getNullValue(n.typ, n.info)
  
  when hasFFI:
    if sfImportc in prc.sym.flags and allowFFI in c.features:
      var newCall = newNodeI(nkCall, n.info, n.len)
      newCall.sons[0] = evalGlobalVar(c, prc.sym, {})
      for i in 1 .. <n.len:
        newCall.sons[i] = d.params[i]
      return callForeignFunction(newCall)
  
  pushStackFrame(c, d)
  result = evalAux(c, prc.sym.getBody, {})
  if result.kind == nkExceptBranch: return 
  if n.typ != nil: result = d.params[0]
  popStackFrame(c)

proc evalArrayAccess(c: PEvalContext, n: PNode, flags: TEvalFlags): PNode = 
  result = evalAux(c, n.sons[0], flags)
  if isSpecial(result): return 
  var x = result
  result = evalAux(c, n.sons[1], {})
  if isSpecial(result): return 
  var idx = getOrdValue(result)
  result = emptyNode
  case x.kind
  of nkPar: 
    if (idx >= 0) and (idx < sonsLen(x)): 
      result = x.sons[int(idx)]
      if result.kind == nkExprColonExpr: result = result.sons[1]
      if not aliasNeeded(result, flags): result = copyTree(result)
    else: 
      stackTrace(c, n, errIndexOutOfBounds)
  of nkBracket, nkMetaNode: 
    if (idx >= 0) and (idx < sonsLen(x)): 
      result = x.sons[int(idx)]
      if not aliasNeeded(result, flags): result = copyTree(result)
    else: 
      stackTrace(c, n, errIndexOutOfBounds)
  of nkStrLit..nkTripleStrLit:
    if efLValue in flags: return raiseCannotEval(c, n.info)
    result = newNodeIT(nkCharLit, x.info, getSysType(tyChar))
    if (idx >= 0) and (idx < len(x.strVal)): 
      result.intVal = ord(x.strVal[int(idx) + 0])
    elif idx == len(x.strVal): 
      nil
    else: 
      stackTrace(c, n, errIndexOutOfBounds)
  else: stackTrace(c, n, errNilAccess)
  
proc evalFieldAccess(c: PEvalContext, n: PNode, flags: TEvalFlags): PNode = 
  # a real field access; proc calls have already been transformed
  # XXX: field checks!
  result = evalAux(c, n.sons[0], flags)
  if isSpecial(result): return 
  var x = result
  if x.kind != nkPar: return raiseCannotEval(c, n.info)
  var field = n.sons[1].sym
  for i in countup(0, sonsLen(x) - 1): 
    var it = x.sons[i]
    if it.kind != nkExprColonExpr:
      # lookup per index:
      result = x.sons[field.position]
      if result.kind == nkExprColonExpr: result = result.sons[1]
      if not aliasNeeded(result, flags): result = copyTree(result)
      return
      #InternalError(it.info, "evalFieldAccess")
    if it.sons[0].sym.name.id == field.name.id: 
      result = x.sons[i].sons[1]
      if not aliasNeeded(result, flags): result = copyTree(result)
      return
  stackTrace(c, n, errFieldXNotFound, field.name.s)
  result = emptyNode

proc evalAsgn(c: PEvalContext, n: PNode): PNode = 
  var a = n.sons[0]
  if a.kind == nkBracketExpr and a.sons[0].typ.kind in {tyString, tyCString}: 
    result = evalAux(c, a.sons[0], {efLValue})
    if isSpecial(result): return 
    var x = result
    result = evalAux(c, a.sons[1], {})
    if isSpecial(result): return 
    var idx = getOrdValue(result)

    result = evalAux(c, n.sons[1], {})
    if isSpecial(result): return
    if result.kind != nkCharLit: return raiseCannotEval(c, n.info)

    if (idx >= 0) and (idx < len(x.strVal)): 
      x.strVal[int(idx)] = chr(int(result.intVal))
    else: 
      stackTrace(c, n, errIndexOutOfBounds)
  else:
    result = evalAux(c, n.sons[0], {efLValue})
    if isSpecial(result): return 
    var x = result
    result = evalAux(c, n.sons[1], {})
    if isSpecial(result): return 
    myreset(x)
    x.kind = result.kind
    x.typ = result.typ
    case x.kind
    of nkCharLit..nkInt64Lit: x.intVal = result.intVal
    of nkFloatLit..nkFloat64Lit: x.floatVal = result.floatVal
    of nkStrLit..nkTripleStrLit: x.strVal = result.strVal
    of nkIdent: x.ident = result.ident
    of nkSym: x.sym = result.sym
    else:
      if x.kind notin {nkEmpty..nkNilLit}:
        discardSons(x)
        for i in countup(0, sonsLen(result) - 1): addSon(x, result.sons[i])
  result = emptyNode
  assert result.kind == nkEmpty

proc evalSwap(c: PEvalContext, n: PNode): PNode = 
  result = evalAux(c, n.sons[0], {efLValue})
  if isSpecial(result): return 
  var x = result
  result = evalAux(c, n.sons[1], {efLValue})
  if isSpecial(result): return 
  if x.kind != result.kind: 
    stackTrace(c, n, errCannotInterpretNodeX, $n.kind)
  else:
    case x.kind
    of nkCharLit..nkInt64Lit: swap(x.intVal, result.intVal)
    of nkFloatLit..nkFloat64Lit: swap(x.floatVal, result.floatVal)
    of nkStrLit..nkTripleStrLit: swap(x.strVal, result.strVal)
    of nkIdent: swap(x.ident, result.ident)
    of nkSym: swap(x.sym, result.sym)    
    else: 
      var tmpn = copyTree(x)
      discardSons(x)
      for i in countup(0, sonsLen(result) - 1): addSon(x, result.sons[i])
      discardSons(result)
      for i in countup(0, sonsLen(tmpn) - 1): addSon(result, tmpn.sons[i])
  result = emptyNode
  
proc evalSym(c: PEvalContext, n: PNode, flags: TEvalFlags): PNode = 
  var s = n.sym
  case s.kind
  of skProc, skConverter, skMacro, skType:
    result = n
    #result = s.getBody
  of skVar, skLet, skForVar, skTemp, skResult:
    if sfGlobal notin s.flags:
      result = evalVariable(c.tos, s, flags)
    else:
      result = evalGlobalVar(c, s, flags)
  of skParam:
    # XXX what about LValue?
    if s.position + 1 <% c.tos.params.len:
      result = c.tos.params[s.position + 1]
  of skConst: result = s.ast
  of skEnumField: result = newIntNodeT(s.position, n)
  else: result = nil
  let mask = if hasFFI and allowFFI in c.features: {sfForward}
             else: {sfImportc, sfForward}
  if result == nil or mask * s.flags != {}:
    result = raiseCannotEval(c, n.info)

proc evalIncDec(c: PEvalContext, n: PNode, sign: biggestInt): PNode = 
  result = evalAux(c, n.sons[1], {efLValue})
  if isSpecial(result): return 
  var a = result
  result = evalAux(c, n.sons[2], {})
  if isSpecial(result): return 
  var b = result
  case a.kind
  of nkCharLit..nkInt64Lit: a.intval = a.intVal + sign * getOrdValue(b)
  else: return raiseCannotEval(c, n.info)
  result = emptyNode

proc getStrValue(n: PNode): string = 
  case n.kind
  of nkStrLit..nkTripleStrLit: result = n.strVal
  else: 
    InternalError(n.info, "getStrValue")
    result = ""

proc evalEcho(c: PEvalContext, n: PNode): PNode = 
  for i in countup(1, sonsLen(n) - 1): 
    result = evalAux(c, n.sons[i], {})
    if isSpecial(result): return 
    Write(stdout, getStrValue(result))
  writeln(stdout, "")
  result = emptyNode

proc evalExit(c: PEvalContext, n: PNode): PNode = 
  if c.mode in {emRepl, emStatic}:
    result = evalAux(c, n.sons[1], {})
    if isSpecial(result): return 
    Message(n.info, hintQuitCalled)
    quit(int(getOrdValue(result)))
  else:
    result = raiseCannotEval(c, n.info)

proc evalOr(c: PEvalContext, n: PNode): PNode = 
  result = evalAux(c, n.sons[1], {})
  if isSpecial(result): return 
  if result.kind != nkIntLit: InternalError(n.info, "evalOr")
  elif result.intVal == 0: result = evalAux(c, n.sons[2], {})
  
proc evalAnd(c: PEvalContext, n: PNode): PNode = 
  result = evalAux(c, n.sons[1], {})
  if isSpecial(result): return 
  if result.kind != nkIntLit: InternalError(n.info, "evalAnd")
  elif result.intVal != 0: result = evalAux(c, n.sons[2], {})
  
proc evalNew(c: PEvalContext, n: PNode): PNode = 
  #if c.mode == emOptimize: return raiseCannotEval(c, n.info)
  
  # we ignore the finalizer for now and most likely forever :-)
  result = evalAux(c, n.sons[1], {efLValue})
  if isSpecial(result): return 
  var a = result
  var t = skipTypes(n.sons[1].typ, abstractVar)
  if a.kind == nkEmpty: InternalError(n.info, "first parameter is empty")
  myreset(a)
  a.kind = nkRefTy
  a.info = n.info
  a.typ = t
  a.sons = nil
  addSon(a, getNullValue(t.sons[0], n.info))
  result = emptyNode

proc evalDeref(c: PEvalContext, n: PNode, flags: TEvalFlags): PNode = 
  result = evalAux(c, n.sons[0], {efLValue})
  if isSpecial(result): return 
  case result.kind
  of nkNilLit: stackTrace(c, n, errNilAccess)
  of nkRefTy: 
    # XXX efLValue?
    result = result.sons[0]
  else:
    result = raiseCannotEval(c, n.info)
  
proc evalAddr(c: PEvalContext, n: PNode, flags: TEvalFlags): PNode = 
  result = evalAux(c, n.sons[0], {efLValue})
  if isSpecial(result): return 
  var a = result
  var t = newType(tyPtr, c.module)
  addSonSkipIntLit(t, a.typ)
  result = newNodeIT(nkRefTy, n.info, t)
  addSon(result, a)

proc evalConv(c: PEvalContext, n: PNode): PNode = 
  result = evalAux(c, n.sons[1], {efLValue})
  if isSpecial(result): return
  if result.typ != nil:
    var a = result
    result = foldConv(n, a)
    if result == nil: 
      # foldConv() cannot deal with everything that we want to do here:
      result = a

proc evalCast(c: PEvalContext, n: PNode, flags: TEvalFlags): PNode =
  if allowCast in c.features:
    when hasFFI:
      result = evalAux(c, n.sons[1], {efLValue})
      if isSpecial(result): return
      InternalAssert result.typ != nil
      result = fficast(result, n.typ)
    else:
      result = evalConv(c, n)
  else:
    result = raiseCannotEval(c, n.info)

proc evalCheckedFieldAccess(c: PEvalContext, n: PNode, 
                            flags: TEvalFlags): PNode = 
  result = evalAux(c, n.sons[0], flags)

proc evalUpConv(c: PEvalContext, n: PNode, flags: TEvalFlags): PNode = 
  result = evalAux(c, n.sons[0], flags)
  if isSpecial(result): return 
  var dest = skipTypes(n.typ, abstractPtrs)
  var src = skipTypes(result.typ, abstractPtrs)
  if inheritanceDiff(src, dest) > 0: 
    stackTrace(c, n, errInvalidConversionFromTypeX, typeToString(src))
  
proc evalRangeChck(c: PEvalContext, n: PNode): PNode = 
  result = evalAux(c, n.sons[0], {})
  if isSpecial(result): return 
  var x = result
  result = evalAux(c, n.sons[1], {})
  if isSpecial(result): return 
  var a = result
  result = evalAux(c, n.sons[2], {})
  if isSpecial(result): return 
  var b = result
  if leValueConv(a, x) and leValueConv(x, b): 
    result = x                # a <= x and x <= b
    result.typ = n.typ
  else: 
    stackTrace(c, n, errGenerated, msgKindToString(errIllegalConvFromXtoY) % [
        typeToString(n.sons[0].typ), typeToString(n.typ)])
  
proc evalConvStrToCStr(c: PEvalContext, n: PNode): PNode = 
  result = evalAux(c, n.sons[0], {})
  if isSpecial(result): return 
  result.typ = n.typ

proc evalConvCStrToStr(c: PEvalContext, n: PNode): PNode = 
  result = evalAux(c, n.sons[0], {})
  if isSpecial(result): return 
  result.typ = n.typ

proc evalRaise(c: PEvalContext, n: PNode): PNode = 
  if c.mode in {emRepl, emStatic}:
    if n.sons[0].kind != nkEmpty: 
      result = evalAux(c, n.sons[0], {})
      if isSpecial(result): return 
      var a = result
      result = newNodeIT(nkExceptBranch, n.info, a.typ)
      addSon(result, a)
      c.lastException = result
    elif c.lastException != nil: 
      result = c.lastException
    else: 
      stackTrace(c, n, errExceptionAlreadyHandled)
      result = newNodeIT(nkExceptBranch, n.info, nil)
      addSon(result, ast.emptyNode)
  else:
    result = raiseCannotEval(c, n.info)

proc evalReturn(c: PEvalContext, n: PNode): PNode = 
  if n.sons[0].kind != nkEmpty: 
    result = evalAsgn(c, n.sons[0])
    if isSpecial(result): return 
  result = newNodeIT(nkReturnToken, n.info, nil)

proc evalProc(c: PEvalContext, n: PNode): PNode = 
  if n.sons[genericParamsPos].kind == nkEmpty: 
    var s = n.sons[namePos].sym
    if (resultPos < sonsLen(n)) and (n.sons[resultPos].kind != nkEmpty): 
      var v = n.sons[resultPos].sym
      result = getNullValue(v.typ, n.info)
      IdNodeTablePut(c.tos.mapping, v, result)
      result = evalAux(c, s.getBody, {})
      if result.kind == nkReturnToken: 
        result = IdNodeTableGet(c.tos.mapping, v)
    else:
      result = evalAux(c, s.getBody, {})
      if result.kind == nkReturnToken: 
        result = emptyNode
  else: 
    result = emptyNode
  
proc evalHigh(c: PEvalContext, n: PNode): PNode = 
  result = evalAux(c, n.sons[1], {})
  if isSpecial(result): return 
  case skipTypes(n.sons[1].typ, abstractVar).kind
  of tyOpenArray, tySequence, tyVarargs: 
    result = newIntNodeT(sonsLen(result)-1, n)
  of tyString: result = newIntNodeT(len(result.strVal) - 1, n)
  else: InternalError(n.info, "evalHigh")

proc evalOf(c: PEvalContext, n: PNode): PNode = 
  result = evalAux(c, n.sons[1], {})
  if isSpecial(result): return 
  result = newIntNodeT(ord(inheritanceDiff(result.typ, n.sons[2].typ) >= 0), n)

proc evalSetLengthStr(c: PEvalContext, n: PNode): PNode = 
  result = evalAux(c, n.sons[1], {efLValue})
  if isSpecial(result): return 
  var a = result
  result = evalAux(c, n.sons[2], {})
  if isSpecial(result): return 
  var b = result
  case a.kind
  of nkStrLit..nkTripleStrLit: 
    var newLen = int(getOrdValue(b))
    setlen(a.strVal, newLen)
  else: InternalError(n.info, "evalSetLengthStr")
  result = emptyNode

proc evalSetLengthSeq(c: PEvalContext, n: PNode): PNode = 
  result = evalAux(c, n.sons[1], {efLValue})
  if isSpecial(result): return 
  var a = result
  result = evalAux(c, n.sons[2], {})
  if isSpecial(result): return 
  var b = result
  if a.kind != nkBracket: 
    InternalError(n.info, "evalSetLengthSeq")
    return
  var newLen = int(getOrdValue(b))
  var oldLen = sonsLen(a)
  setlen(a.sons, newLen)
  for i in countup(oldLen, newLen - 1): 
    a.sons[i] = getNullValue(skipTypes(n.sons[1].typ, abstractVar), n.info)
  result = emptyNode

proc evalNewSeq(c: PEvalContext, n: PNode): PNode = 
  result = evalAux(c, n.sons[1], {efLValue})
  if isSpecial(result): return 
  var a = result
  result = evalAux(c, n.sons[2], {})
  if isSpecial(result): return 
  var b = result
  var t = skipTypes(n.sons[1].typ, abstractVar)
  if a.kind == nkEmpty: InternalError(n.info, "first parameter is empty")
  myreset(a)
  a.kind = nkBracket
  a.info = n.info
  a.typ = t
  a.sons = nil
  var L = int(getOrdValue(b))
  newSeq(a.sons, L)
  for i in countup(0, L-1): 
    a.sons[i] = getNullValue(t.sons[0], n.info)
  result = emptyNode
 
proc evalIncl(c: PEvalContext, n: PNode): PNode = 
  result = evalAux(c, n.sons[1], {efLValue})
  if isSpecial(result): return 
  var a = result
  result = evalAux(c, n.sons[2], {})
  if isSpecial(result): return 
  var b = result
  if not inSet(a, b): addSon(a, copyTree(b))
  result = emptyNode

proc evalExcl(c: PEvalContext, n: PNode): PNode = 
  result = evalAux(c, n.sons[1], {efLValue})
  if isSpecial(result): return 
  var a = result
  result = evalAux(c, n.sons[2], {})
  if isSpecial(result): return 
  var b = newNodeIT(nkCurly, n.info, n.sons[1].typ)
  addSon(b, result)
  var r = diffSets(a, b)
  discardSons(a)
  for i in countup(0, sonsLen(r) - 1): addSon(a, r.sons[i])
  result = emptyNode

proc evalAppendStrCh(c: PEvalContext, n: PNode): PNode = 
  result = evalAux(c, n.sons[1], {efLValue})
  if isSpecial(result): return 
  var a = result
  result = evalAux(c, n.sons[2], {})
  if isSpecial(result): return 
  var b = result
  case a.kind
  of nkStrLit..nkTripleStrLit: add(a.strVal, chr(int(getOrdValue(b))))
  else: return raiseCannotEval(c, n.info)
  result = emptyNode

proc evalConStrStr(c: PEvalContext, n: PNode): PNode = 
  # we cannot use ``evalOp`` for this as we can here have more than 2 arguments
  var a = newNodeIT(nkStrLit, n.info, n.typ)
  a.strVal = ""
  for i in countup(1, sonsLen(n) - 1): 
    result = evalAux(c, n.sons[i], {})
    if isSpecial(result): return 
    a.strVal.add(getStrOrChar(result))
  result = a

proc evalAppendStrStr(c: PEvalContext, n: PNode): PNode = 
  result = evalAux(c, n.sons[1], {efLValue})
  if isSpecial(result): return 
  var a = result
  result = evalAux(c, n.sons[2], {})
  if isSpecial(result): return 
  var b = result
  case a.kind
  of nkStrLit..nkTripleStrLit: a.strVal = a.strVal & getStrOrChar(b)
  else: return raiseCannotEval(c, n.info)
  result = emptyNode

proc evalAppendSeqElem(c: PEvalContext, n: PNode): PNode = 
  result = evalAux(c, n.sons[1], {efLValue})
  if isSpecial(result): return 
  var a = result
  result = evalAux(c, n.sons[2], {})
  if isSpecial(result): return 
  var b = result
  if a.kind == nkBracket: addSon(a, copyTree(b))
  else: return raiseCannotEval(c, n.info)
  result = emptyNode

proc evalRepr(c: PEvalContext, n: PNode): PNode = 
  result = evalAux(c, n.sons[1], {})
  if isSpecial(result): return 
  result = newStrNodeT(renderTree(result, {renderNoComments}), n)

proc isEmpty(n: PNode): bool =
  result = n != nil and n.kind == nkEmpty

# The lexer marks multi-line strings as residing at the line where they 
# are closed. This function returns the line where the string begins
# Maybe the lexer should mark both the beginning and the end of expressions,
# then this function could be removed.
proc stringStartingLine(s: PNode): int =
  result = s.info.line.int - countLines(s.strVal)

proc evalParseExpr(c: PEvalContext, n: PNode): PNode =
  var code = evalAux(c, n.sons[1], {})
  var ast = parseString(code.getStrValue, code.info.toFilename,
                        code.stringStartingLine)
  if sonsLen(ast) != 1:
    GlobalError(code.info, errExprExpected, "multiple statements")
  result = ast.sons[0]
  result.typ = newType(tyExpr, c.module)

proc evalParseStmt(c: PEvalContext, n: PNode): PNode =
  var code = evalAux(c, n.sons[1], {})
  result = parseString(code.getStrValue, code.info.toFilename,
                       code.stringStartingLine)
  result.typ = newType(tyStmt, c.module)
 
proc evalTypeTrait*(n: PNode, context: PSym): PNode =
  ## XXX: This should be pretty much guaranteed to be true
  # by the type traits procs' signatures, but until the
  # code is more mature it doesn't hurt to be extra safe
  internalAssert n.sons.len >= 2 and n.sons[1].kind == nkSym

  let typ = n.sons[1].sym.typ.skipTypes({tyTypeDesc})
  case n.sons[0].sym.name.s.normalize
  of "name":
    result = newStrNode(nkStrLit, typ.typeToString(preferName))
    result.typ = newType(tyString, context)
    result.info = n.info
  else:
    internalAssert false

proc evalIsOp*(n: PNode): PNode =
  InternalAssert n.sonsLen == 3 and
    n[1].kind == nkSym and n[1].sym.kind == skType and
    n[2].kind in {nkStrLit..nkTripleStrLit, nkType}
  
  let t1 = n[1].sym.typ

  if n[2].kind in {nkStrLit..nkTripleStrLit}:
    case n[2].strVal.normalize
    of "closure":
      let t = skipTypes(t1, abstractRange)
      result = newIntNode(nkIntLit, ord(t.kind == tyProc and
                                        t.callConv == ccClosure and 
                                        tfIterator notin t.flags))
    of "iterator":
      let t = skipTypes(t1, abstractRange)
      result = newIntNode(nkIntLit, ord(t.kind == tyProc and
                                        t.callConv == ccClosure and 
                                        tfIterator in t.flags))
  else:
    let t2 = n[2].typ
    var match = if t2.kind == tyTypeClass: matchTypeClass(t2, t1)
                else: sameType(t1, t2)
    result = newIntNode(nkIntLit, ord(match))

  result.typ = n.typ

proc expectString(n: PNode) =
  if n.kind notin nkStrKinds:
    GlobalError(n.info, errStringLiteralExpected)

proc evalSlurp*(e: PNode, module: PSym): PNode =
  expectString(e)
  result = newNodeIT(nkStrLit, e.info, getSysType(tyString))
  try:
    var filename = e.strVal.FindFile
    result.strVal = readFile(filename)
    # we produce a fake include statement for every slurped filename, so that
    # the module dependencies are accurate:    
    appendToModule(module, newNode(nkIncludeStmt, e.info, @[
      newStrNode(nkStrLit, filename)]))
  except EIO:
    result.strVal = ""
    LocalError(e.info, errCannotOpenFile, e.strVal)

proc readOutput(p: PProcess): string =
  result = ""
  var output = p.outputStream
  discard p.waitForExit
  while not output.atEnd:
    result.add(output.readLine)

proc evalStaticExec*(cmd, input: PNode): PNode =
  expectString(cmd)
  var p = startCmd(cmd.strVal)
  if input != nil:
    expectString(input)
    p.inputStream.write(input.strVal)
    p.inputStream.close()
  result = newStrNode(nkStrLit, p.readOutput)
  result.typ = getSysType(tyString)
  result.info = cmd.info

proc evalExpandToAst(c: PEvalContext, original: PNode): PNode =
  var
    n = original.copyTree
    macroCall = n.sons[1]
    expandedSym = macroCall.sons[0].sym

  for i in countup(1, macroCall.sonsLen - 1):
    macroCall.sons[i] = evalAux(c, macroCall.sons[i], {})

  case expandedSym.kind
  of skTemplate:
    let genSymOwner = if c.tos != nil and c.tos.prc != nil: 
        c.tos.prc 
      else:
        c.module
    result = evalTemplate(macroCall, expandedSym, genSymOwner)
  of skMacro:
    # At this point macroCall.sons[0] is nkSym node.
    # To be completely compatible with normal macro invocation,
    # we want to replace it with nkIdent node featuring
    # the original unmangled macro name.
    macroCall.sons[0] = newIdentNode(expandedSym.name, expandedSym.info)
    result = evalMacroCall(c, macroCall, original, expandedSym)
  else:
    InternalError(macroCall.info,
      "ExpandToAst: expanded symbol is no macro or template")
    result = emptyNode

proc evalMagicOrCall(c: PEvalContext, n: PNode): PNode = 
  var m = getMagic(n)
  case m
  of mNone: result = evalCall(c, n)
  of mOf: result = evalOf(c, n)
  of mSizeOf: result = raiseCannotEval(c, n.info)
  of mHigh: result = evalHigh(c, n)
  of mExit: result = evalExit(c, n)
  of mNew, mNewFinalize: result = evalNew(c, n)
  of mNewSeq: result = evalNewSeq(c, n)
  of mSwap: result = evalSwap(c, n)
  of mInc: result = evalIncDec(c, n, 1)
  of ast.mDec: result = evalIncDec(c, n, - 1)
  of mEcho: result = evalEcho(c, n)
  of mSetLengthStr: result = evalSetLengthStr(c, n)
  of mSetLengthSeq: result = evalSetLengthSeq(c, n)
  of mIncl: result = evalIncl(c, n)
  of mExcl: result = evalExcl(c, n)
  of mAnd: result = evalAnd(c, n)
  of mOr: result = evalOr(c, n)
  of mAppendStrCh: result = evalAppendStrCh(c, n)
  of mAppendStrStr: result = evalAppendStrStr(c, n)
  of mAppendSeqElem: result = evalAppendSeqElem(c, n)
  of mParseExprToAst: result = evalParseExpr(c, n)
  of mParseStmtToAst: result = evalParseStmt(c, n)
  of mExpandToAst: result = evalExpandToAst(c, n)
  of mTypeTrait:
    n.sons[1] = evalAux(c, n.sons[1], {})
    result = evalTypeTrait(n, c.module)
  of mIs:
    n.sons[1] = evalAux(c, n.sons[1], {})
    result = evalIsOp(n)
  of mSlurp: result = evalSlurp(evalAux(c, n.sons[1], {}), c.module)
  of mStaticExec:
    let cmd = evalAux(c, n.sons[1], {})
    let input = if n.sonsLen == 3: evalAux(c, n.sons[2], {}) else: nil
    result = evalStaticExec(cmd, input)
  of mNLen:
    result = evalAux(c, n.sons[1], {efLValue})
    if isSpecial(result): return 
    var a = result
    result = newNodeIT(nkIntLit, n.info, n.typ)
    case a.kind
    of nkEmpty..nkNilLit: nil
    else: result.intVal = sonsLen(a)
  of mNChild: 
    result = evalAux(c, n.sons[1], {efLValue})
    if isSpecial(result): return 
    var a = result
    result = evalAux(c, n.sons[2], {efLValue})
    if isSpecial(result): return 
    var k = getOrdValue(result)
    if not (a.kind in {nkEmpty..nkNilLit}) and (k >= 0) and (k < sonsLen(a)): 
      result = a.sons[int(k)]
      if result == nil: result = newNode(nkEmpty)
    else: 
      stackTrace(c, n, errIndexOutOfBounds)
      result = emptyNode
  of mNSetChild: 
    result = evalAux(c, n.sons[1], {efLValue})
    if isSpecial(result): return 
    var a = result
    result = evalAux(c, n.sons[2], {efLValue})
    if isSpecial(result): return 
    var b = result
    result = evalAux(c, n.sons[3], {efLValue})
    if isSpecial(result): return 
    var k = getOrdValue(b)
    if (k >= 0) and (k < sonsLen(a)) and not (a.kind in {nkEmpty..nkNilLit}): 
      a.sons[int(k)] = result
    else: 
      stackTrace(c, n, errIndexOutOfBounds)
    result = emptyNode
  of mNAdd: 
    result = evalAux(c, n.sons[1], {efLValue})
    if isSpecial(result): return 
    var a = result
    result = evalAux(c, n.sons[2], {efLValue})
    if isSpecial(result): return 
    addSon(a, result)
    result = emptyNode
  of mNAddMultiple: 
    result = evalAux(c, n.sons[1], {efLValue})
    if isSpecial(result): return 
    var a = result
    result = evalAux(c, n.sons[2], {efLValue})
    if isSpecial(result): return 
    for i in countup(0, sonsLen(result) - 1): addSon(a, result.sons[i])
    result = emptyNode
  of mNDel: 
    result = evalAux(c, n.sons[1], {efLValue})
    if isSpecial(result): return 
    var a = result
    result = evalAux(c, n.sons[2], {efLValue})
    if isSpecial(result): return 
    var b = result
    result = evalAux(c, n.sons[3], {efLValue})
    if isSpecial(result): return 
    for i in countup(0, int(getOrdValue(result)) - 1): 
      delSon(a, int(getOrdValue(b)))
    result = emptyNode
  of mNKind: 
    result = evalAux(c, n.sons[1], {})
    if isSpecial(result): return 
    var a = result
    result = newNodeIT(nkIntLit, n.info, n.typ)
    result.intVal = ord(a.kind)
  of mNIntVal: 
    result = evalAux(c, n.sons[1], {})
    if isSpecial(result): return 
    var a = result
    result = newNodeIT(nkIntLit, n.info, n.typ)
    case a.kind
    of nkCharLit..nkInt64Lit: result.intVal = a.intVal
    else: stackTrace(c, n, errFieldXNotFound, "intVal")
  of mNFloatVal: 
    result = evalAux(c, n.sons[1], {})
    if isSpecial(result): return 
    var a = result
    result = newNodeIT(nkFloatLit, n.info, n.typ)
    case a.kind
    of nkFloatLit..nkFloat64Lit: result.floatVal = a.floatVal
    else: stackTrace(c, n, errFieldXNotFound, "floatVal")
  of mNSymbol: 
    result = evalAux(c, n.sons[1], {efLValue})
    if isSpecial(result): return 
    if result.kind != nkSym: stackTrace(c, n, errFieldXNotFound, "symbol")
  of mNIdent: 
    result = evalAux(c, n.sons[1], {})
    if isSpecial(result): return 
    if result.kind != nkIdent: stackTrace(c, n, errFieldXNotFound, "ident")
  of mNGetType:
    var ast = evalAux(c, n.sons[1], {})
    InternalAssert c.getType != nil
    result = c.getType(ast)
  of mNStrVal: 
    result = evalAux(c, n.sons[1], {})
    if isSpecial(result): return 
    var a = result
    result = newNodeIT(nkStrLit, n.info, n.typ)
    case a.kind
    of nkStrLit..nkTripleStrLit: result.strVal = a.strVal
    else: stackTrace(c, n, errFieldXNotFound, "strVal")
  of mNSetIntVal: 
    result = evalAux(c, n.sons[1], {efLValue})
    if isSpecial(result): return 
    var a = result
    result = evalAux(c, n.sons[2], {})
    if isSpecial(result): return
    if a.kind in {nkCharLit..nkInt64Lit} and 
        result.kind in {nkCharLit..nkInt64Lit}:
      a.intVal = result.intVal
    else: 
      stackTrace(c, n, errFieldXNotFound, "intVal")
    result = emptyNode
  of mNSetFloatVal: 
    result = evalAux(c, n.sons[1], {efLValue})
    if isSpecial(result): return 
    var a = result
    result = evalAux(c, n.sons[2], {})
    if isSpecial(result): return 
    if a.kind in {nkFloatLit..nkFloat64Lit} and
        result.kind in {nkFloatLit..nkFloat64Lit}:
      a.floatVal = result.floatVal
    else:
      stackTrace(c, n, errFieldXNotFound, "floatVal")
    result = emptyNode
  of mNSetSymbol: 
    result = evalAux(c, n.sons[1], {efLValue})
    if isSpecial(result): return 
    var a = result
    result = evalAux(c, n.sons[2], {efLValue})
    if isSpecial(result): return 
    if a.kind == nkSym and result.kind == nkSym:
      a.sym = result.sym
    else:
      stackTrace(c, n, errFieldXNotFound, "symbol")
    result = emptyNode
  of mNSetIdent: 
    result = evalAux(c, n.sons[1], {efLValue})
    if isSpecial(result): return 
    var a = result
    result = evalAux(c, n.sons[2], {efLValue})
    if isSpecial(result): return 
    if a.kind == nkIdent and result.kind == nkIdent:
      a.ident = result.ident
    else:
      stackTrace(c, n, errFieldXNotFound, "ident")
    result = emptyNode
  of mNSetType: 
    result = evalAux(c, n.sons[1], {efLValue})
    if isSpecial(result): return 
    var a = result
    result = evalAux(c, n.sons[2], {efLValue})
    if isSpecial(result): return 
    InternalAssert result.kind == nkSym and result.sym.kind == skType
    a.typ = result.sym.typ
    result = emptyNode
  of mNSetStrVal:
    result = evalAux(c, n.sons[1], {efLValue})
    if isSpecial(result): return 
    var a = result
    result = evalAux(c, n.sons[2], {})
    if isSpecial(result): return
    
    if a.kind in {nkStrLit..nkTripleStrLit} and
        result.kind in {nkStrLit..nkTripleStrLit}:
      a.strVal = result.strVal
    else: stackTrace(c, n, errFieldXNotFound, "strVal")
    result = emptyNode
  of mNNewNimNode: 
    result = evalAux(c, n.sons[1], {})
    if isSpecial(result): return 
    var k = getOrdValue(result)
    result = evalAux(c, n.sons[2], {efLValue})
    if result.kind == nkExceptBranch: return 
    var a = result
    if k < 0 or k > ord(high(TNodeKind)): 
      internalError(n.info, "request to create a NimNode with invalid kind")
    result = newNodeI(TNodeKind(int(k)), 
      if a.kind == nkNilLit: n.info else: a.info)
  of mNCopyNimNode:
    result = evalAux(c, n.sons[1], {efLValue})
    if isSpecial(result): return 
    result = copyNode(result)
  of mNCopyNimTree: 
    result = evalAux(c, n.sons[1], {efLValue})
    if isSpecial(result): return 
    result = copyTree(result)
  of mNBindSym:
    # trivial implementation:
    result = n.sons[1]
  of mStrToIdent: 
    result = evalAux(c, n.sons[1], {})
    if isSpecial(result): return 
    if not (result.kind in {nkStrLit..nkTripleStrLit}): 
      stackTrace(c, n, errFieldXNotFound, "strVal")
      return
    var a = result
    result = newNodeIT(nkIdent, n.info, n.typ)
    result.ident = getIdent(a.strVal)
  of mIdentToStr: 
    result = evalAux(c, n.sons[1], {})
    if isSpecial(result): return 
    var a = result
    result = newNodeIT(nkStrLit, n.info, n.typ)
    if a.kind == nkSym:
      result.strVal = a.sym.name.s
    else:
      if a.kind != nkIdent: InternalError(n.info, "no ident node")
      result.strVal = a.ident.s
  of mEqIdent: 
    result = evalAux(c, n.sons[1], {})
    if isSpecial(result): return 
    var a = result
    result = evalAux(c, n.sons[2], {})
    if isSpecial(result): return 
    var b = result
    result = newNodeIT(nkIntLit, n.info, n.typ)
    if (a.kind == nkIdent) and (b.kind == nkIdent): 
      if a.ident.id == b.ident.id: result.intVal = 1
  of mEqNimrodNode: 
    result = evalAux(c, n.sons[1], {efLValue})
    if isSpecial(result): return 
    var a = result
    result = evalAux(c, n.sons[2], {efLValue})
    if isSpecial(result): return 
    var b = result
    result = newNodeIT(nkIntLit, n.info, n.typ)
    if (a == b) or
        (b.kind in {nkNilLit, nkEmpty}) and (a.kind in {nkNilLit, nkEmpty}): 
      result.intVal = 1
  of mNLineInfo:
    result = evalAux(c, n.sons[1], {})
    if isSpecial(result): return
    result = newStrNodeT(result.info.toFileLineCol, n)
  of mNHint: 
    result = evalAux(c, n.sons[1], {})
    if isSpecial(result): return 
    Message(n.info, hintUser, getStrValue(result))
    result = emptyNode
  of mNWarning: 
    result = evalAux(c, n.sons[1], {})
    if isSpecial(result): return 
    Message(n.info, warnUser, getStrValue(result))
    result = emptyNode
  of mNError: 
    result = evalAux(c, n.sons[1], {})
    if isSpecial(result): return 
    stackTrace(c, n, errUser, getStrValue(result))
    result = emptyNode
  of mConStrStr: 
    result = evalConStrStr(c, n)
  of mRepr: 
    result = evalRepr(c, n)
  of mNewString: 
    result = evalAux(c, n.sons[1], {})
    if isSpecial(result): return 
    var a = result
    result = newNodeIT(nkStrLit, n.info, n.typ)
    result.strVal = newString(int(getOrdValue(a)))
  of mNewStringOfCap:
    result = evalAux(c, n.sons[1], {})
    if isSpecial(result): return 
    var a = result
    result = newNodeIT(nkStrLit, n.info, n.typ)
    result.strVal = newString(0)
  of mNCallSite:
    if c.callsite != nil: result = c.callsite
    else: stackTrace(c, n, errFieldXNotFound, "callsite")
  else:
    result = evalAux(c, n.sons[1], {})
    if isSpecial(result): return 
    var a = result
    var b: PNode = nil
    var cc: PNode = nil
    if sonsLen(n) > 2: 
      result = evalAux(c, n.sons[2], {})
      if isSpecial(result): return 
      b = result
      if sonsLen(n) > 3: 
        result = evalAux(c, n.sons[3], {})
        if isSpecial(result): return 
        cc = result
    if isEmpty(a) or isEmpty(b) or isEmpty(cc): result = emptyNode
    else: result = evalOp(m, n, a, b, cc)
    
proc evalAux(c: PEvalContext, n: PNode, flags: TEvalFlags): PNode = 
  result = emptyNode
  dec(gNestedEvals)
  if gNestedEvals <= 0: stackTrace(c, n, errTooManyIterations)
  case n.kind                 # atoms:
  of nkEmpty: result = n
  of nkSym: result = evalSym(c, n, flags)
  of nkType..nkNilLit: result = copyNode(n) # end of atoms
  of nkCall, nkHiddenCallConv, nkCommand, nkCallStrLit, nkInfix,
     nkPrefix, nkPostfix: 
    result = evalMagicOrCall(c, n)
  of nkCurly, nkBracket, nkRange: 
    # flags need to be passed here for mNAddMultiple :-(
    # XXX this is not correct in every case!
    var a = copyNode(n)
    for i in countup(0, sonsLen(n) - 1): 
      result = evalAux(c, n.sons[i], flags)
      if isSpecial(result): return 
      addSon(a, result)
    result = a
  of nkPar, nkClosure: 
    var a = copyTree(n)
    for i in countup(0, sonsLen(n) - 1): 
      var it = n.sons[i]
      if it.kind == nkExprColonExpr:
        result = evalAux(c, it.sons[1], flags)
        if isSpecial(result): return 
        a.sons[i].sons[1] = result
      else:
        result = evalAux(c, it, flags)
        if isSpecial(result): return 
        a.sons[i] = result
    result = a
  of nkBracketExpr: result = evalArrayAccess(c, n, flags)
  of nkDotExpr: result = evalFieldAccess(c, n, flags)
  of nkDerefExpr, nkHiddenDeref: result = evalDeref(c, n, flags)
  of nkAddr, nkHiddenAddr: result = evalAddr(c, n, flags)
  of nkHiddenStdConv, nkHiddenSubConv, nkConv: result = evalConv(c, n)
  of nkAsgn, nkFastAsgn: result = evalAsgn(c, n)
  of nkWhenStmt, nkIfStmt, nkIfExpr: result = evalIf(c, n)
  of nkWhileStmt: result = evalWhile(c, n)
  of nkCaseStmt: result = evalCase(c, n)
  of nkVarSection, nkLetSection: result = evalVar(c, n)
  of nkTryStmt: result = evalTry(c, n)
  of nkRaiseStmt: result = evalRaise(c, n)
  of nkReturnStmt: result = evalReturn(c, n)
  of nkBreakStmt, nkReturnToken: result = n
  of nkBlockExpr, nkBlockStmt: result = evalBlock(c, n)
  of nkDiscardStmt: result = evalAux(c, n.sons[0], {})
  of nkCheckedFieldExpr: result = evalCheckedFieldAccess(c, n, flags)
  of nkObjDownConv: result = evalAux(c, n.sons[0], flags)
  of nkObjUpConv: result = evalUpConv(c, n, flags)
  of nkChckRangeF, nkChckRange64, nkChckRange: result = evalRangeChck(c, n)
  of nkStringToCString: result = evalConvStrToCStr(c, n)
  of nkCStringToString: result = evalConvCStrToStr(c, n)
  of nkStmtListExpr, nkStmtList, nkModule: 
    for i in countup(0, sonsLen(n) - 1): 
      result = evalAux(c, n.sons[i], flags)
      case result.kind
      of nkExceptBranch, nkReturnToken, nkBreakStmt: break 
      else: nil
  of nkProcDef, nkMethodDef, nkMacroDef, nkCommentStmt, nkPragma,
     nkTypeSection, nkTemplateDef, nkConstSection, nkIteratorDef,
     nkConverterDef, nkIncludeStmt, nkImportStmt, nkFromStmt: 
    nil
  of nkMetaNode:
    result = copyTree(n.sons[0])
    result.typ = n.typ
  of nkPragmaBlock:
    result = evalAux(c, n.sons[1], flags)
  of nkCast:
    result = evalCast(c, n, flags)
  of nkIdentDefs, nkYieldStmt, nkAsmStmt, nkForStmt, nkPragmaExpr, 
     nkLambdaKinds, nkContinueStmt, nkIdent, nkParForStmt, nkBindStmt:
    result = raiseCannotEval(c, n.info)
  of nkRefTy:
    result = evalAux(c, n.sons[0], flags)
  else: InternalError(n.info, "evalAux: " & $n.kind)
  if result == nil:
    InternalError(n.info, "evalAux: returned nil " & $n.kind)
  inc(gNestedEvals)

proc tryEval(c: PEvalContext, n: PNode): PNode =
  #internalAssert nfTransf in n.flags
  var n = transformExpr(c.module, n)
  gWhileCounter = evalMaxIterations
  gNestedEvals = evalMaxRecDepth
  result = evalAux(c, n, {})
  
proc eval*(c: PEvalContext, n: PNode): PNode = 
  ## eval never returns nil! This simplifies the code a lot and
  ## makes it faster too.
  result = tryEval(c, n)
  if result.kind == nkExceptBranch:
    if sonsLen(result) >= 1: 
      stackTrace(c, n, errUnhandledExceptionX, typeToString(result.typ))
    else:
      stackTrace(c, result, errCannotInterpretNodeX, renderTree(n))

proc evalConstExprAux(module: PSym, e: PNode, mode: TEvalMode): PNode = 
  var p = newEvalContext(module, mode)
  var s = newStackFrame()
  s.call = e
  pushStackFrame(p, s)
  result = tryEval(p, e)
  if result != nil and result.kind == nkExceptBranch: result = nil
  popStackFrame(p)

proc evalConstExpr*(module: PSym, e: PNode): PNode = 
  result = evalConstExprAux(module, e, emConst)

proc evalStaticExpr*(module: PSym, e: PNode): PNode = 
  result = evalConstExprAux(module, e, emStatic)

proc setupMacroParam(x: PNode): PNode =
  result = x
  if result.kind == nkHiddenStdConv: result = result.sons[1]

proc evalMacroCall(c: PEvalContext, n, nOrig: PNode, sym: PSym): PNode =
  # XXX GlobalError() is ugly here, but I don't know a better solution for now
  inc(evalTemplateCounter)
  if evalTemplateCounter > 100:
    GlobalError(n.info, errTemplateInstantiationTooNested)

  c.callsite = nOrig
  var s = newStackFrame()
  s.call = n
  setlen(s.params, n.len)
  # return value:
  s.params[0] = newNodeIT(nkNilLit, n.info, sym.typ.sons[0])
  # setup parameters:
  for i in 1 .. < n.len: s.params[i] = setupMacroParam(n.sons[i])
  pushStackFrame(c, s)
  discard eval(c, sym.getBody)
  result = s.params[0]
  popStackFrame(c)
  if cyclicTree(result): GlobalError(n.info, errCyclicTree)
  dec(evalTemplateCounter)
  c.callsite = nil

<<<<<<< HEAD
proc myOpen(module: PSym): PPassContext = 
  var c = newEvalContext(module, emRepl)
=======
proc myOpen(module: PSym, filename: string): PPassContext = 
  var c = newEvalContext(module, filename, emRepl)
  c.features = {allowCast, allowFFI, allowInfiniteLoops}
>>>>>>> 07585088
  pushStackFrame(c, newStackFrame())
  result = c

proc myProcess(c: PPassContext, n: PNode): PNode = 
  result = eval(PEvalContext(c), n)

const evalPass* = makePass(myOpen, nil, myProcess, myProcess)
<|MERGE_RESOLUTION|>--- conflicted
+++ resolved
@@ -1477,14 +1477,9 @@
   dec(evalTemplateCounter)
   c.callsite = nil
 
-<<<<<<< HEAD
-proc myOpen(module: PSym): PPassContext = 
+proc myOpen(module: PSym): PPassContext =
   var c = newEvalContext(module, emRepl)
-=======
-proc myOpen(module: PSym, filename: string): PPassContext = 
-  var c = newEvalContext(module, filename, emRepl)
   c.features = {allowCast, allowFFI, allowInfiniteLoops}
->>>>>>> 07585088
   pushStackFrame(c, newStackFrame())
   result = c
 
